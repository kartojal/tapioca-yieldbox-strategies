// SPDX-License-Identifier: UNLICENSED
pragma solidity 0.8.22;

// External
import {SafeERC20, IERC20} from "@openzeppelin/contracts/token/ERC20/utils/SafeERC20.sol";
import {SafeCast} from "@openzeppelin/contracts/utils/math/SafeCast.sol";
import {ReentrancyGuard} from "@openzeppelin/contracts/security/ReentrancyGuard.sol";
import {Ownable} from "@openzeppelin/contracts/access/Ownable.sol";

// Tapioca
import {IStargateV2MultiRewarder} from "tapioca-strategies/interfaces/stargatev2/IStargateV2MultiRewarder.sol";
import {YieldBox, YieldBoxURIBuilder, IWrappedNative, TokenType, IStrategy} from "yieldbox/YieldBox.sol";
import {IStargateV2Staking} from "tapioca-strategies/interfaces/stargatev2/IStargateV2Staking.sol";
import {StargateV2Strategy} from "tapioca-strategies/StargateV2Strategy/StargateV2Strategy.sol";
import {IStargateV2Pool} from "tapioca-strategies/interfaces/stargatev2/IStargateV2Pool.sol";
import {Pearlmit, IPearlmit, PearlmitHash} from "tap-utils/pearlmit/Pearlmit.sol";
import {ITapiocaOracle} from "tap-utils/interfaces/periph/ITapiocaOracle.sol";
import {IZeroXSwapper} from "tap-utils/interfaces/periph/IZeroXSwapper.sol";
import {BaseERC20Strategy} from "yieldbox/strategies/BaseStrategy.sol";
import {ICluster} from "tap-utils/interfaces/periph/ICluster.sol";
import {ZeroXSwapper} from "tap-utils/Swapper/ZeroXSwapper.sol";
import {ITOFT} from "tap-utils/interfaces/oft/ITOFT.sol";
import {IYieldBox} from "yieldbox/interfaces/IYieldBox.sol";
import {Cluster} from "tap-utils/Cluster/Cluster.sol";
import {OracleMock} from "tapioca-strategies/mocks/OracleMock.sol";
import {stdStorage, StdStorage} from "forge-std/Test.sol";              
import {StargateMultiRewarder} from "./external/StargateMultiRewarder.sol";
import {ZeroXSwapperMockTarget} from "tapioca-strategies/mocks/ZeroXSwapperMockTarget.sol";
import {ToftMock} from "tapioca-strategies/mocks/ToftMock.sol";

import "forge-std/Test.sol";
import "forge-std/console.sol";


contract StargateV2StrategyTest is Test {
<<<<<<< HEAD
    using stdStorage for StdStorage;

=======
>>>>>>> 59828cd3
    address owner;
    string constant ENV_BINANCE_WALLET_ADDRESS = "BINANCE_WALLET_ADDRESS";
    string constant ENV_POOL_ADDRESS = "STARGATEV2_POOL";
    string constant ENV_FARM_ADDRESS = "STARGATEV2_FARM";
    string constant ENV_USDC = "USDC";
    string constant ENV_WETH = "WETH";
    string constant RPC_URL = "ARBITRUM_RPC_URL";
    string constant FORKING_BLOCK_NUMBER = "FORKING_BLOCK_NUMBER";
    uint256 ARB_FORK;

    address public binanceWalletAddr;
    address public weth;
    address public usdc;
    IStargateV2Pool pool;
    IStargateV2Staking farm;
    OracleMock public stgOracleMock;
    OracleMock public arbOracleMock;
    ToftMock tUsdc;
    StargateV2Strategy strat;
    ZeroXSwapperMockTarget swapperTarget;
    ZeroXSwapper swapper;
    Cluster cluster;
    YieldBox yieldBox;
    Pearlmit pearlmit;
    uint256 tUsdcAssetId;

    /**
     * Modifiers
     */
    modifier isArbFork() {
        vm.selectFork(ARB_FORK);
        _;
    }

    function setUp() public {
        string memory rpcUrl = vm.envString(RPC_URL);
        uint256 forkingBlockNumber = vm.envUint(FORKING_BLOCK_NUMBER);
        ARB_FORK = vm.createSelectFork(rpcUrl, forkingBlockNumber);

        binanceWalletAddr = vm.envAddress(ENV_BINANCE_WALLET_ADDRESS);
        vm.label(binanceWalletAddr, "binanceWalletAddr");
        weth = vm.envAddress(ENV_WETH);
        vm.label(weth, "weth");
        usdc = vm.envAddress(ENV_USDC);
        vm.label(usdc, "usdc");
        pool = IStargateV2Pool(vm.envAddress(ENV_POOL_ADDRESS));
        vm.label(address(pool), "IStargateV2Pool");
        farm = IStargateV2Staking(vm.envAddress(ENV_FARM_ADDRESS));
        vm.label(address(farm), "IStargateV2Staking");

        pearlmit = new Pearlmit("Test", "1", address(this), 0);
        stgOracleMock = new OracleMock("stgOracleMock", "SOM", 1e18);
        arbOracleMock = new OracleMock("arbOracleMock", "SOM", 1e18);
        tUsdc = new ToftMock(address(usdc), "Toft", "TOFT", IPearlmit(address(pearlmit)));
        tUsdc.setPearlmit(IPearlmit(address(pearlmit)));
        yieldBox = new YieldBox(IWrappedNative(address(weth)), new YieldBoxURIBuilder(), pearlmit, address(this));
        cluster = new Cluster(0, address(this));
        swapperTarget = new ZeroXSwapperMockTarget();
        swapper = new ZeroXSwapper(address(swapperTarget), ICluster(address(cluster)), address(this));

        strat = new StargateV2Strategy(
            IYieldBox(address(yieldBox)),
            ICluster(address(cluster)),
            address(tUsdc),
            address(pool),
            address(farm),
            ITapiocaOracle(address(stgOracleMock)),
            "0x",
            ITapiocaOracle(address(arbOracleMock)),
            "0x",
            IZeroXSwapper(address(swapper)),
            address(this)
        );
        vm.label(address(strat), "StrategyV2Strategy");

        yieldBox.registerAsset(TokenType.ERC20, address(tUsdc), IStrategy(address(strat)), 0);
        tUsdcAssetId = yieldBox.ids(TokenType.ERC20, address(tUsdc), IStrategy(address(strat)), 0);
    }

    /**
     * Tests
     */
    function test_constructor_stg() public isArbFork {
        assertEq(address(strat.pool()), address(pool));
        assertEq(address(strat.farm()), address(farm));
        assertEq(strat.contractAddress(), address(tUsdc));
        assertEq(address(strat.inputToken()), address(usdc));
    }

    function test_deposit_stg() public isArbFork {
        uint256 amount = 10_000_000; // 10 USDC

        _deposit(amount);

        uint256 farmBalance = farm.balanceOf(address(strat.lpToken()), address(strat));
        assertEq(farmBalance, amount);
    }

    function test_withdraw_stg() public isArbFork {
        uint256 amount = 10_000_000; // 10 USDC

        _deposit(amount);

        // make sure it was deposited
        uint256 farmBalance = farm.balanceOf(address(strat.lpToken()), address(strat));
        assertEq(farmBalance, amount);

        yieldBox.withdraw(tUsdcAssetId, address(this), address(this), amount, 0);
        uint256 tUsdcBalance = tUsdc.balanceOf(address(this));
        assertEq(tUsdcBalance, amount);

        farmBalance = farm.balanceOf(address(strat.lpToken()), address(strat));
        assertEq(farmBalance, 0);
    }

    function test_claim_stg() public isArbFork {
        uint256 amount = 10_000_000; // 10 USDC

        _deposit(amount);

        uint256 farmBalance = farm.balanceOf(address(strat.lpToken()), address(strat));
        assertEq(farmBalance, amount);

        vm.warp(1921684352);

        address[] memory tokens = new address[](1);
        tokens[0] = address(strat.lpToken());
        strat.claim(tokens);

        address stg = strat.STG();
        address arb = strat.ARB();
        uint256 stgBalance = IERC20(stg).balanceOf(address(strat));
        uint256 arbBalance = IERC20(arb).balanceOf(address(strat));

        bool arbOrStgRewards = stgBalance > 0 || arbBalance > 0;
        assertTrue(arbOrStgRewards);
    }

    function test_invest_stg() public isArbFork {
        uint256 amount = 10_000_000; // 10 USDC

        _deposit(amount);

        uint256 farmBalance = farm.balanceOf(address(strat.lpToken()), address(strat));
        assertEq(farmBalance, amount);

        vm.warp(1921684352);

        address[] memory tokens = new address[](1);
        tokens[0] = address(strat.lpToken());
        strat.claim(tokens);

        address stg = strat.STG();
        address arb = strat.ARB();
        uint256 stgBalance = IERC20(stg).balanceOf(address(strat));
        uint256 arbBalance = IERC20(arb).balanceOf(address(strat));

        bool arbOrStgRewards = stgBalance > 0 || arbBalance > 0;
        assertTrue(arbOrStgRewards);

        //arb swap data
        IZeroXSwapper.SZeroXSwapData memory arbZeroXSwapData = IZeroXSwapper.SZeroXSwapData({
            sellToken: IERC20(arb),
            buyToken: IERC20(address(usdc)),
            swapTarget: payable(swapperTarget),
            swapCallData: abi.encodeWithSelector(
                ZeroXSwapperMockTarget.transferTokens.selector, address(usdc), arbBalance / 1e12
            )
        });

        vm.prank(binanceWalletAddr);
        IERC20(usdc).transfer(address(swapperTarget), 10_000_000_000);

        IZeroXSwapper.SZeroXSwapData memory stgZeroXSwapData = IZeroXSwapper.SZeroXSwapData({
            sellToken: IERC20(stg),
            buyToken: IERC20(address(usdc)),
            swapTarget: payable(swapperTarget),
            swapCallData: abi.encodeWithSelector(
                ZeroXSwapperMockTarget.transferTokens.selector, address(usdc), stgBalance / 1e12
            )
        });

        StargateV2Strategy.SSwapData memory stgSwapData =
            StargateV2Strategy.SSwapData({minAmountOut: 0, data: stgZeroXSwapData});

        StargateV2Strategy.SSwapData memory arbSwapData =
            StargateV2Strategy.SSwapData({minAmountOut: 0, data: arbZeroXSwapData});

        uint256 farmBalanceBefore = farm.balanceOf(address(strat.lpToken()), address(strat));

        cluster.updateContract(0, address(strat), true);
        strat.invest(abi.encode(arbSwapData), abi.encode(stgSwapData));

        uint256 farmBalanceAfter = farm.balanceOf(address(strat.lpToken()), address(strat));
        assertGt(farmBalanceAfter, farmBalanceBefore);
    }

    function test_emergencyWithdraw_stg() public isArbFork {
        uint256 amount = 10_000_000; // 10 USDC

        _deposit(amount);

        // make sure it was deposited
        uint256 farmBalance = farm.balanceOf(address(strat.lpToken()), address(strat));
        assertEq(farmBalance, amount);

        assertFalse(strat.withdrawPaused());
        assertFalse(strat.depositPaused());
        strat.emergencyWithdraw();
        assertTrue(strat.withdrawPaused());
        assertTrue(strat.depositPaused());

        uint256 tUsdcBalance = tUsdc.balanceOf(address(strat));
        assertGt(tUsdcBalance, 0);

        vm.expectRevert();
        yieldBox.withdraw(tUsdcAssetId, address(this), address(this), amount, 0);

        strat.setPause(false, StargateV2Strategy.PauseType.Withdraw);

        yieldBox.withdraw(tUsdcAssetId, address(this), address(this), amount, 0);

        tUsdcBalance = tUsdc.balanceOf(address(this));
        assertEq(tUsdcBalance, amount);

        farmBalance = farm.balanceOf(address(strat.lpToken()), address(strat));
        assertEq(farmBalance, 0);
    }

    function _deposit(uint256 amount) private {
        vm.prank(binanceWalletAddr);
        IERC20(usdc).transfer(address(this), amount);

        IERC20(usdc).approve(address(pearlmit), type(uint256).max);
        pearlmit.approve(20, address(usdc), 0, address(tUsdc), type(uint200).max, uint48(block.timestamp));
        tUsdc.wrap(address(this), address(this), amount);

        IERC20(tUsdc).approve(address(yieldBox), type(uint256).max);
        yieldBox.depositAsset(tUsdcAssetId, address(this), address(this), amount, 0);
    }

    function test_setFarm_e2e_withRewards() public isArbFork {
        address newOwner = makeAddr("OWNER");
        address newFarm = makeAddr('NEW_FARM');
        /// Setup new StargateV2Staking and MultiRewarder ///

        // Clone a StargateV2Staking instance via vm.etch and set owner
        bytes memory farmBytecode = address(farm).code;
        vm.etch(newFarm, farmBytecode);
        vm.store(newFarm, bytes32(uint256(0)), bytes32(uint256(uint160(newOwner))));

        // Deploy StargateMultiRewarder
        address newRewarder = deployContract(abi.encodePacked(StargateMultiRewarder.creationCode(), abi.encode(newFarm)));
        
        IStargateV2Staking newFarmContract = IStargateV2Staking(newFarm);
        IStargateV2MultiRewarder newRewarderContract = IStargateV2MultiRewarder(newRewarder);

        assertEq(newRewarderContract.staking(), newFarm, "New rewarder immutable staking address is not correctly initialized");

        // Stargate: Setup pool to new farm and rewarder
        vm.startPrank(newOwner);
        newFarmContract.setPool(pool.lpToken(), newRewarder);
        vm.stopPrank();

        assertTrue(newFarmContract.isPool(pool.lpToken()), "Cloned staking pool is not initialized");
        assertEq(newFarmContract.rewarder(pool.lpToken()),  newRewarder, "Cloned staking pool rewarder is not initialized");

        /// Simulate deposits and pending rewards ///
        
        uint256 amount = 10_000_000; // 10 USDC

        deal(usdc, binanceWalletAddr, amount);
        _deposit(amount);

        vm.warp(1921684352);
        
        // Check pending stake before setFarm
        assertEq(newFarmContract.balanceOf(pool.lpToken(), address(strat)), 0, "Current stake in new farm should be zero");
        assertEq(farm.balanceOf(pool.lpToken(), address(strat)), amount, "Current stake in old farm should be deposited USDC LP amount");
        

        // Set new farm at strategy
        strat.setFarm(newFarm);
        assertEq(address(strat.farm()), newFarm);
        
        // Check pending stake post setFarm
        assertEq(newFarmContract.balanceOf(pool.lpToken(), address(strat)), amount, "Current stake in new farm should be previous farm amount");
        assertEq(farm.balanceOf(pool.lpToken(), address(strat)), 0, "Current stake in old farm should be zero");
    }


    function deployContract(bytes memory bytecode) internal returns (address instance) {
      assembly{
            instance := create(0, add(bytecode, 0x20), mload(bytecode))
            if iszero(extcodesize(instance)) {
                revert(0, 0)
            }
      }
   }
}<|MERGE_RESOLUTION|>--- conflicted
+++ resolved
@@ -33,11 +33,6 @@
 
 
 contract StargateV2StrategyTest is Test {
-<<<<<<< HEAD
-    using stdStorage for StdStorage;
-
-=======
->>>>>>> 59828cd3
     address owner;
     string constant ENV_BINANCE_WALLET_ADDRESS = "BINANCE_WALLET_ADDRESS";
     string constant ENV_POOL_ADDRESS = "STARGATEV2_POOL";
